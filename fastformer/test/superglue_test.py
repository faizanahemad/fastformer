import multiprocessing
import traceback
import dill
import signal
import copy
import warnings
warnings.simplefilter("ignore")
import shutil
import sys
import traceback
import jsonlines
import jsonlines as jsonlines
from collections import defaultdict

import numpy as np
import torch
from tabulate import tabulate
from torch import nn
from torch.nn import functional as F
import random
import os
import argparse
import time

from torch.optim.lr_scheduler import ReduceLROnPlateau
from tqdm.auto import tqdm, trange
from torch.optim import AdamW
import torch.distributed as dist
from torch.multiprocessing import Process, ProcessContext
import torch.multiprocessing as mp
import torch.optim as optim
import traceback
from torch.nn.parallel import DistributedDataParallel as DDP
from torch.utils.data.distributed import DistributedSampler
from datasets import load_dataset, concatenate_datasets, Dataset, DatasetDict
from torch.cuda.amp import GradScaler, autocast
from fastformer.data import *
from fastformer.config import *
from fastformer.data.dataset import datadict_iterator, superglue_test, MTTDataset
from fastformer.utils import *
from transformers import optimization
import pandas as pd
from sklearn.metrics import accuracy_score
from tqdm.auto import tqdm
from torch.nn import CrossEntropyLoss
import wandb
from pytz import timezone
from datetime import datetime, timedelta
from torch.utils.data.dataloader import DataLoader
from collections import Counter
import warnings
warnings.simplefilter("ignore")
warnings.filterwarnings("ignore")

def warn(*args, **kwargs):
    pass

warnings.warn = warn

import logging

optimizer_config = dict(eps=1e-7, beta_1=0.9, beta_2=0.98, gradient_clipping=1.0)

for name in logging.Logger.manager.loggerDict.keys():
    logging.getLogger(name).setLevel(logging.CRITICAL)


class TextDataset(Dataset):
    def __init__(self, tokenizer,
                 tokenizer_args: dict, dataset: Dataset):
        try:
            self.tokenizer = copy.deepcopy(tokenizer)
        except:
            self.tokenizer = tokenizer
        self.tokenizer_args = tokenizer_args
        self.dataset = dataset

    def __getitem__(self, item):
        tokenizer = self.tokenizer
        item = self.dataset[item]
        label = item["label"] if "label" in item else 0.0

        text = item["text"]
        text = clean_text(text)

        results = dict()
        tokenizer_outputs = tokenizer(text, return_offsets_mapping=False, **self.tokenizer_args)
        input_ids, attention_mask = tokenizer_outputs["input_ids"], tokenizer_outputs["attention_mask"]
        inp = dict(input_ids=input_ids, attention_mask=attention_mask)
        if "label" in item:
            results["label"] = label
        results.update(inp)

        return results

    def __len__(self):
        return len(self.dataset)


class ClassificationModel(nn.Module):
    def __init__(self, num_classes, model):
        super().__init__()
        self.backbone = model
        if num_classes == 1:
            self.ce = nn.BCEWithLogitsLoss()
        else:
            self.ce = CrossEntropyLoss(ignore_index=-100)

        self.num_features = (model.config.hidden_size if hasattr(model, "config") and hasattr(model.config, "hidden_size") else 768) * 4
        self.head = nn.Linear(self.num_features, num_classes)
        self.num_classes = num_classes
        init_weights(self.head)

    def get_representations(self, input_ids, attention_mask, token_type_ids=None):
        inputs = dict(input_ids=input_ids, attention_mask=attention_mask, token_type_ids=token_type_ids, output_hidden_states=True)
        hidden_states = self.backbone(**inputs)["hidden_states"]
        funnel_outputs = torch.cat((hidden_states[-1][:, 0], hidden_states[-2][:, 0], hidden_states[-3][:, 0], hidden_states[-4][:, 0]), -1)
        return funnel_outputs

    def forward(self, input_ids, attention_mask, label=None, token_type_ids=None, **kwargs):
        with torch.set_grad_enabled(self.training):
            funnel_outputs = self.get_representations(input_ids, attention_mask, token_type_ids)
        logits = self.head(funnel_outputs)
        loss = 0.0
        if label is not None and label.min() >= 0:
            loss = self.ce(logits.squeeze(-1) if logits.ndim > 2 or self.num_classes == 1 else logits, label.float() if self.num_classes == 1 else label.long())

        logits = logits.detach()
        if self.num_classes > 1:
            predictions = logits.argmax(-1)
            predictions = predictions.squeeze(-1) if predictions.ndim > 1 or self.num_classes == 1 else predictions
        else:
            predictions = torch.sigmoid(logits)
            predictions = predictions.squeeze(-1) if predictions.ndim > 1 or self.num_classes == 1 else predictions
        return dict(predictions=predictions, loss=loss)


def training_args():
    parser = argparse.ArgumentParser()
    parser.add_argument('-n', '--nodes', default=1,
                        type=int, metavar='N')
    parser.add_argument('-g', '--gpus_per_node', default=8, type=int,
                        help='number of gpus per node')
    parser.add_argument('-nr', '--nr', default=0, type=int,
                        help='ranking within the nodes')
    parser.add_argument('--lr', default=0.001, type=float,
                        help='lr')
    parser.add_argument('--epochs', default=10, type=int,
                        help='Epochs')
    parser.add_argument('--weight_decay', default=0.01, type=float,
                        help='weight_decay')

    parser.add_argument('--hpo', required=False, type=str,
                        help='hpo dict with lr, epochs, batch_size, weight_decay, iter_size')

    parser.add_argument('--dataset_key', required=False, type=str,
                        help='dataset_key')

    parser.add_argument('--accumulation_steps', default=1, type=int,
                        help='Gradient Accumulation')
    parser.add_argument('--batch_size', required=False, type=int,
                        help='Batch Size')
    parser.add_argument('--seed', required=False, type=int, default=3123,
                        help='seed')

    parser.add_argument('--pretrained_model', required=False, type=str,
                        help='Pretrained Model')

    parser.add_argument('--cpu', action="store_true", default=False,
                        help='Train on CPU')

    parser.add_argument('--init_method', required=False, type=str, default="tcp",
                        help='init_method')

    parser.add_argument('--master_addr', type=str, required='MASTER_ADDR' not in os.environ,
                        default=None if 'MASTER_ADDR' not in os.environ else os.environ['MASTER_ADDR'],
                        help='Master ADDR')
    parser.add_argument('--master_port', type=str, required='MASTER_PORT' not in os.environ,
                        default=None if 'MASTER_PORT' not in os.environ else os.environ['MASTER_PORT'],
                        help='Master PORT')
    parser.add_argument('--dist_backend', type=str, required=False,
                        default='nccl',
                        help='Distributed Backend')

    args = parser.parse_args()
    args.world_size = args.nodes if args.cpu else (args.gpus_per_node * args.nodes)
    os.environ['MASTER_ADDR'] = args.master_addr
    os.environ['MASTER_PORT'] = args.master_port
    os.environ['TOKENIZERS_PARALLELISM'] = "true"
    return vars(args)


class rproc:
    def __init__(self, tokenizer):
        self.tokenizer = tokenizer

    def __call__(self, x):
        tokenizer = self.tokenizer
        answers = x["answers"][0]
        entities = x["entities"][0]
        idx = x["idx"][0]["query"]
        passage = x["passage"][0]
        query = x["query"][0]

        text = passage + f" {tokenizer.sep_token} " + query
        rd = defaultdict(list)
        for i, e in enumerate(entities):
            rd['idx'].append(idx)
            rd['text'].append(text + f" {tokenizer.sep_token} " + e)
            rd['choice'].append(i)
            rd['label'].append(e in answers)
            rd['entities'].append(entities)
        return rd


class wsc_proc:
    def __init__(self, tokenizer, dataset, version=1):
        self.tokenizer = tokenizer
        self.version = version
        if "wsc" in dataset:
            self.span1_text = "span1_text"
            self.span2_text = "span2_text"
            self.span1_index = "span1_index"
            self.span2_index = "span2_index"
            self.index_type = "word"
        elif "dpr" in dataset:
            self.span1_text = "noun"
            self.span2_text = "Pronoun"
            self.span1_index = "offset"
            self.span2_index = "Pronoun-offset"
            self.index_type = "char"

    def __call__(self, x):
        tokenizer = self.tokenizer
        text = x["text"]
        words = x["text"].split()
        span1_text = x[self.span1_text]
        span2_text = x[self.span2_text]
        span1_index = x[self.span1_index]
        span2_index = x[self.span2_index]
        if span1_index > span2_index:
            span1_index, span2_index = span2_index, span1_index
            span1_text, span2_text = span2_text, span1_text

        if self.index_type == "word":
            words = words[:span1_index] + ["[%s]" % (span1_text)] + words[(span1_index + len(span1_text.split())):span2_index] + [
                "[%s]" % (span2_text)] + words[span2_index + len(span2_text.split()):]
            modified_text = " ".join(words)
            modified_text_2 = words[:span2_index] + ["[%s]" % (span2_text)] + words[span2_index + len(span2_text.split()):]
            modified_text_2 = " ".join(modified_text_2)
            modified_text_3 = words[:span2_index] + [tokenizer.mask_token] + words[span2_index + len(span2_text.split()):]
            modified_text_3 = " ".join(modified_text_3)
            modified_text_4 = words[:span2_index] + [span1_text] + words[span2_index + len(span2_text.split()):]
            modified_text_4 = " ".join(modified_text_4)
        elif self.index_type == "char":
            modified_text = text[:span1_index] + "[%s]" % (span1_text) + text[(span1_index + len(span1_text)):span2_index] + \
                "[%s]" % (span2_text) + text[span2_index + len(span2_text):]
            modified_text_2 = text[:span2_index] + "[%s]" % (span2_text) + text[span2_index + len(span2_text):]
            modified_text_3 = text[:span2_index] + tokenizer.mask_token + text[span2_index + len(span2_text):]
            modified_text_4 = text[:span2_index] + span1_text + text[span2_index + len(span2_text):]
        else:
            raise ValueError("Index type = %s not supported" % self.index_type)
        clues = span1_text + (" [%s] " % span1_text) + f" {tokenizer.sep_token} " + \
               span2_text + (" [%s]" % span2_text)
        if self.version == 1:
            text = x["text"] + f" {tokenizer.sep_token} " + modified_text + f" {tokenizer.sep_token} " + clues
        elif self.version == 2:
            text = clues + f" {tokenizer.sep_token} " + modified_text + f" {tokenizer.sep_token} " + x["text"]
        elif self.version == 3:
            text = modified_text + f" {tokenizer.sep_token} " + clues + f" {tokenizer.sep_token} " + x["text"]
        elif self.version == 4:
            text = x["text"] + f" {tokenizer.sep_token} " + clues + f" {tokenizer.sep_token} " + modified_text
        elif self.version == 5:
            text = modified_text + f" {tokenizer.sep_token} " + x["text"] + f" {tokenizer.sep_token} " + clues
        elif self.version == 6:
            text = clues + f" {tokenizer.sep_token} " + x["text"] + f" {tokenizer.sep_token} " + modified_text
        elif self.version == 7:
            text = clues + f" {tokenizer.sep_token} " + modified_text
        elif self.version == 8:
            text = modified_text + f" {tokenizer.sep_token} " + clues
        elif self.version == 9:
            text = modified_text_2 + f" {tokenizer.sep_token} " + clues
        elif self.version == 10:
            text = clues + f" {tokenizer.sep_token} " + modified_text_2
        elif self.version == 11:
            text = modified_text + f" {tokenizer.sep_token} " + span1_text
        elif self.version == 12:
            text = modified_text_2 + f" {tokenizer.sep_token} " + span1_text
        elif self.version == 13:
            text = modified_text_3 + f" {tokenizer.sep_token} " + span1_text
        elif self.version == 14:
            text = modified_text_4
        elif self.version == 15:
            pass
        elif self.version == 16:
            pass

        return dict(text=text, process_version=self.version)


class SuperGlueTest:
    def __init__(self, location, model, device, tokenizer, rank, world_size, epochs, lr,
                 seed, batch_size, accumulation_steps,
                 weight_decay, hpo=None, dataset_key=None, finetune=True):
        self.location = location
        self.model = model
        self.device = device
        self.tokenizer = tokenizer
        self.rank = rank
        self.world_size = world_size
        self.finetune = finetune
        self.hpo = eval(hpo) if hpo is not None else None
        self.seed = seed

        self.lr = lr
        self.epochs = epochs
        self.weight_decay = weight_decay

        self.batch_size = batch_size
        self.iter_size = accumulation_steps
        self.dataset_key = dataset_key
        self.task_word_map = dict(boolq=dict(true="true", false="false", yes="true", no="false"),
                                  cb=dict(agree="entailment", entailment="entailment", entail="entailment", contradiction="contradiction",
                                          contradict="contradiction", disagree="contradiction", neutral="neutral"),
                                  copa={"0": 0, "1": 1}, multirc=dict(true=1, false=0, yes=1, no=0), record=dict(),
                                  rte=dict(agree="entailment", entailment="entailment", entail="entailment", contradiction="not_entailment",
                                           contradict="not_entailment", disagree="not_entailment", neutral="not_entailment"))
        self.task_word_map["wic"] = self.task_word_map["boolq"]
        self.task_word_map["axg"] = self.task_word_map["rte"]
        self.task_word_map["axb"] = self.task_word_map["rte"]
        self.task_word_map["wsc.fixed"] = self.task_word_map["boolq"]
        # self.epoch_per_dataset = {"boolq": 35, 'cb': 150, 'copa': 200, 'multirc': 19, 'record': 2, 'rte': 200, 'wic': 100, 'wsc.fixed': 200}
        # self.lr_per_dataset = {"boolq": lr, 'cb': lr, 'copa': lr, 'multirc': lr, 'record': lr, 'rte': lr, 'wic': lr, 'wsc.fixed': lr}

        self.num_to_word = dict(boolq={0: "false", 1: "true"}, cb={0: "entailment", 1: "contradiction", 2: "neutral"},
                                rte={0: "entailment", 1: "not_entailment"})

        self.superglue_file_names = dict(zip(['boolq', 'cb', 'copa', 'multirc', 'record', 'rte', 'wic', 'wsc.fixed', 'axb', 'axg'],
                                             ["BoolQ.jsonl", "CB.jsonl", "COPA.jsonl", "MultiRC.jsonl", "ReCoRD.jsonl", "RTE.jsonl",
                                              "WiC.jsonl", "WSC.jsonl", "AX-b.jsonl", "AX-g.jsonl"]))

    def build_model(self, model):
        set_seeds(self.seed)
        batch_size = self.batch_size
        dataloader_params = dict(persistent_workers=True, prefetch_factor=2)
        if isinstance(model, ClassificationModel):
            model = model.train()
            model.config.eps = 1e-7
            tokenizer = model.tokenizer
        elif isinstance(model, str):
            if "deberta" in model.lower() or "large" in model.lower():
                batch_size = batch_size // 2
                self.iter_size *= 2
            if self.finetune:
                batch_size = batch_size // 2
                self.iter_size *= 2
            from transformers import AutoTokenizer, AutoModel, AutoModelWithLMHead, AutoModelForMaskedLM, ElectraForPreTraining, CTRLConfig, CTRLPreTrainedModel
            from transformers.models.deberta import DebertaModel
            if os.path.exists(model):
                model_name = model.split("/")[-1].split(".")[0]
                try:
                    main_model, tokenizer = get_backbone(model_name, reinit=False, dropout_prob=None)
                except:
                    main_model, tokenizer = get_backbone(model, reinit=False, dropout_prob=None)
                main_model = main_model.to(self.device)
                state_dict = torch.load(model, map_location=self.device)
                state_dict = {k.replace("module.", ""): v for k, v in state_dict.items()}
                try:
                    main_model.load_state_dict(state_dict, strict=True)
                except:
                    state_dict = {k.replace("backbone.", ""): v for k, v in state_dict.items() if k.startswith("backbone.")}
                    main_model.load_state_dict(state_dict, strict=True)
                model = main_model
            else:

                tokenizer = AutoTokenizer.from_pretrained(model)
                model = AutoModel.from_pretrained(model)
            model = model.train()
            for p in model.parameters():
                p.requires_grad = self.finetune
            if not self.finetune:
                model = model.eval()
        elif isinstance(model, DDP):
            tokenizer = model.module.tokenizer
            model = model.module
            assert isinstance(model, ClassificationModel)
        else:
            print(type(model))
            raise ValueError
        return dict(model=model, tokenizer=tokenizer, dataloader_params=dataloader_params, batch_size=batch_size)

    def prepare_classifier(self, model_dict, dataset, device, num_classes, dataset_key, rank, reinit=False, max_epochs=None):
        set_seeds(self.seed)
        train_backbone = self.finetune
        num_workers = 2
        model = model_dict["model"]
        tokenizer = model_dict["tokenizer"]
        dataloader_params = model_dict["dataloader_params"]
        batch_size = model_dict["batch_size"]
        max_allowed_epochs = int(self.epochs) if max_epochs is None else max_epochs

        # rnd = torch.tensor(random.randint(0, 2**32 - 1)).to(device)
        # dist.broadcast(rnd, 0)

        optc = optimizer_config
        optimizer = None
        scheduler = None
        ddp_model = model
        if reinit or not isinstance(model, (ClassificationModel, DDP)):
            classifier = ClassificationModel(num_classes, model)
            classifier.backbone = copy.deepcopy(model.backbone if hasattr(model, "backbone") else model)
            classifier = classifier.to(device)
            del model
            model = classifier
            ddp_model = DDP(model, device_ids=None if self.device == torch.device("cpu") else [self.device], find_unused_parameters=True,
                            bucket_cap_mb=10)  # find_unused_parameters=True
            # try:
            #     from torch.distributed.algorithms.ddp_comm_hooks.default_hooks import fp16_compress_hook
            #     ddp_model.register_comm_hook(state=None, hook=fp16_compress_hook)
            # except:
            #     print("[Train]: Time = %s, No fp16_compress_hook present, Torch Version = %s" % (get_time_string(), torch.__version__))
        clean_memory()
        optimizer = torch.optim.AdamW(ddp_model.parameters(), lr=self.lr, eps=optc["eps"], weight_decay=self.weight_decay,
                                      betas=(optc["beta_1"], optc["beta_2"]))
        optimizer.zero_grad(set_to_none=True)

        collate_fn = get_collate_fn(model.config.num_highway_cls_tokens if hasattr(model, "config") and isinstance(model.config, FastFormerConfig) else 0,
                                    tokenizer.pad_token_id)

        train = None
        train_idx = None
        train_version = None
        if "train" in dataset:
            train = TextDataset(tokenizer,
                               dict(padding="max_length", truncation=True, return_tensors="pt", max_length=512),
                               dataset["train"])
            train = DataLoader(train, sampler=None if self.world_size == 1 else DistributedSampler(train, shuffle=True), batch_size=batch_size,
                               collate_fn=collate_fn, num_workers=num_workers, shuffle=self.world_size == 1, **dataloader_params)

            iter_size = self.iter_size
            steps_per_epoch = int(np.ceil(len(train.sampler) / (batch_size * iter_size)) if train.sampler is not None else (len(train) / iter_size))
            print("epochs = ", int(max_allowed_epochs), " steps_per_epoch=", steps_per_epoch, " lr=", self.lr)
            scheduler = torch.optim.lr_scheduler.OneCycleLR(optimizer, self.lr, epochs=int(max_allowed_epochs), steps_per_epoch=steps_per_epoch, div_factor=1e2,
                                                            three_phase=False, pct_start=0.1, anneal_strategy="linear")
            if "idx" in dataset["train"][0]:
                train_idx = dataset["train"]["idx"]
            else:
                train_idx = list(range(len(dataset["train"])))

            if "process_version" in dataset["train"].column_names:
                train_version = dataset["train"]["process_version"]


        validation = None
        validation_idx = None
        validation_version = None
        if "validation" in dataset:
            validation = TextDataset(tokenizer,
                                    dict(padding="max_length", truncation=True, return_tensors="pt", max_length=512),
                                    dataset["validation"])
            validation = DataLoader(validation, sampler=None, batch_size=batch_size, collate_fn=collate_fn, num_workers=num_workers,
                                    shuffle=False, **dataloader_params)
            if "idx" in dataset["validation"][0]:
                validation_idx = dataset["validation"]["idx"]
            else:
                validation_idx = list(range(len(dataset["validation"])))

            if "process_version" in dataset["validation"].column_names:
                validation_version = dataset["validation"]["process_version"]


        test = None
        test_idx = None
        if rank == 0 and "test" in dataset and dataset["test"] is not None:
            test = TextDataset(tokenizer,
                              dict(padding="max_length", truncation=True, return_tensors="pt", max_length=512),
                              dataset["test"])
            if "idx" in dataset["test"][0]:
                test_idx = [dataset["test"][i]["idx"] for i in range(len(dataset["test"]))]
            else:
                test_idx = list(range(len(dataset["test"])))
            test = DataLoader(test, sampler=None, batch_size=batch_size, collate_fn=collate_fn, num_workers=num_workers,
                              shuffle=False, **dataloader_params)

        return dict(model=ddp_model, optimizer=optimizer, scheduler=scheduler, train=train, tokenizer=tokenizer,
                    validation=validation, test=test, optc=optc, test_idx=test_idx, num_classes=num_classes,
                    dataset_key=dataset_key, rank=rank, train_backbone=train_backbone,
                    validation_idx=validation_idx, train_idx=train_idx, validation_version=validation_version)

    def train_classifier(self, model, device, classifier_data, predict_only=False, max_epochs=None):
        all_val_loss = []
        all_val_acc = []
        all_train_acc = []
        val_acc = -1
        val_loss = -1
        stored_state_val_loss = -1
        stored_state_val_acc = -1
        train_acc = -1
        epochs = -1
        rank = classifier_data["rank"]
        dataset_key = classifier_data["dataset_key"]
        train_backbone = classifier_data["train_backbone"]
        max_allowed_epochs = int(self.epochs) if max_epochs is None else max_epochs

        broken = False
        stored_state = None
        if not predict_only:
            gradient_clipping = classifier_data["optc"]["gradient_clipping"]
            scheduler = classifier_data["scheduler"]
            optimizer = classifier_data["optimizer"]

            optimizer.zero_grad(set_to_none=True)
            iter_size = self.iter_size
            epochs = 0
            # (len(all_val_loss) >= 3 and (all_val_loss[-1] <= all_val_loss[-2] or all_val_loss[-2] <= all_val_loss[-3]))
            pbar = None
            if rank == 0:
                pbar = tqdm(total=max_allowed_epochs * len(classifier_data["train"]), desc="%s train" % dataset_key)
            while epochs < max_allowed_epochs:
                train_labels, train_predictions = [], []
                model = model.train()
                trainer = classifier_data["train"]
                if hasattr(trainer, "sampler") and hasattr(trainer.sampler, "set_epoch"):
                    trainer.sampler.set_epoch(epochs)
                for step, batch in enumerate(trainer):
                    batch = {k: v.to(device, non_blocking=True) if hasattr(v, "to") else v for k, v in batch.items()}

                    label = batch.pop("label")
                    train_labels.extend(label.cpu().tolist())
                    # print(label.size(), batch['input_ids'].size())
                    if (step + 1) % iter_size != 0:
                        with model.no_sync():
                            output = model(**batch, label=label)
                            loss = output["loss"] / iter_size
                            loss.backward()
                    else:
                        output = model(**batch, label=label)
                        loss = output["loss"] / iter_size
                        loss.backward()
                        torch.nn.utils.clip_grad_norm_(model.parameters(), gradient_clipping)
                        optimizer.step()
                        scheduler.step()
                        optimizer.zero_grad(set_to_none=True)
                    preds = output["predictions"].cpu().tolist()
                    train_predictions.extend(preds)
                    if rank == 0:
                        pbar.update()

                train_predictions = (np.array(train_predictions) > 0.5) if classifier_data["num_classes"] == 1 else train_predictions
                train_acc = accuracy_score(train_labels, train_predictions)
                all_train_acc.append(train_acc)
                continue_training = torch.tensor(2).to(device)
                per_epoch = 3 if max_allowed_epochs < 50 and not train_backbone else 5
                model = model.eval()
                if epochs % per_epoch == 0 and rank == 0 and self.hpo is None and False:
                    inner_model = model.module
                    labels, predictions, val_losses = [], [], []
                    with model.no_sync():
                        for step, batch in enumerate(tqdm(classifier_data["validation"], desc="%s validation" % dataset_key)):
                            batch = {k: v.to(device, non_blocking=True) if hasattr(v, "to") else v for k, v in batch.items()}
                            label = batch.pop("label")
                            labels.extend(label.cpu().tolist())
                            with torch.no_grad():
                                output = inner_model(**batch, label=label)
                            val_loss = output["loss"].detach().cpu().item()
                            val_preds = output["predictions"].cpu().tolist()
                            val_preds = val_preds if isinstance(val_preds, (list, tuple)) else [val_preds]
                            predictions.extend(val_preds)
                            val_losses.append(val_loss)
                    cur_val_loss = np.mean(val_losses)
                    # cur_val_loss = torch.tensor(cur_val_loss).to(device)
                    # tensor_list = [cur_val_loss.new_empty(cur_val_loss.size()) for _ in range(self.world_size)]
                    # torch.distributed.all_gather(tensor_list, cur_val_loss)
                    # cur_val_loss = torch.stack(tensor_list).mean().item()
                    all_val_loss.append(cur_val_loss)
                    val_acc = accuracy_score(labels, (np.array(predictions) > 0.5) if classifier_data["num_classes"] == 1 else predictions)
                    # val_acc = torch.tensor(val_acc).to(device)
                    # tensor_list = [val_acc.new_empty(val_acc.size()) for _ in range(self.world_size)]
                    # torch.distributed.all_gather(tensor_list, val_acc)
                    # val_acc = torch.stack(tensor_list).mean().item()
                    all_val_acc.append(val_acc)

                    if len(all_val_loss) >= 3 and all_val_loss[-1] > all_val_loss[-2] and all_val_loss[-2] > all_val_loss[-3] and epochs > max(
                            max_allowed_epochs / 2, 3):
                        continue_training = torch.tensor(0).to(device)
                    elif (len(all_val_loss) >= 2 and all_val_loss[-1] <= all_val_loss[-2]) or stored_state is None:
                        continue_training = torch.tensor(1).to(device)
                        stored_state_val_acc = val_acc
                        stored_state_val_loss = all_val_loss[-1]

                epochs += 1
                torch.distributed.barrier()
                dist.broadcast(continue_training, 0)
                if continue_training.item() == 0 and self.hpo is None and False:
                    model.load_state_dict(stored_state)
                    optimizer.zero_grad(set_to_none=True)
                    broken = True
                    break
                elif continue_training.item() == 1 and self.hpo is None:
                    stored_state = copy.deepcopy(model.state_dict().copy())

            torch.distributed.barrier()
            if rank == 0:
                pbar.close()

            if stored_state is not None:
                model.load_state_dict(stored_state)
                stored_state = {k.replace("module.", ""): v for k, v in stored_state.items()}
                model.module.load_state_dict(stored_state, strict=True)

            if rank == 0:
                inner_model = model.module
                if stored_state is not None:
                    stored_state = {k.replace("module.", ""): v for k, v in stored_state.items()}
                    inner_model.load_state_dict(stored_state, strict=True)
                labels, predictions, val_losses = [], [], []
                with model.no_sync():
                    for step, batch in enumerate(tqdm(classifier_data["validation"], desc="%s validation" % dataset_key)):
                        batch = {k: v.to(device, non_blocking=True) if hasattr(v, "to") else v for k, v in batch.items()}
                        label = batch.pop("label")
                        labels.extend(label.cpu().tolist())
                        with torch.no_grad():
                            output = inner_model(**batch, label=label)
                        val_loss = output["loss"].detach().cpu().item()
                        val_preds = output["predictions"].cpu().tolist()
                        val_preds = val_preds if isinstance(val_preds, (list, tuple)) else [val_preds]
                        predictions.extend(val_preds)
                        val_losses.append(val_loss)
                cur_val_loss = np.mean(val_losses)
                val_loss = cur_val_loss
                # cur_val_loss = torch.tensor(cur_val_loss).to(device)
                # tensor_list = [cur_val_loss.new_empty(cur_val_loss.size()) for _ in range(self.world_size)]
                # torch.distributed.all_gather(tensor_list, cur_val_loss)
                # cur_val_loss = torch.stack(tensor_list).mean().item()
                all_val_loss.append(cur_val_loss)
                if isinstance(classifier_data["validation_idx"][0], int):
                    if classifier_data["validation_version"] is not None:
                        vals = pd.DataFrame(list(zip(classifier_data["validation_idx"], labels, np.array(predictions) > 0.5, classifier_data["validation_version"])), columns=["idx", "label", "prediction", "version"])
                        vals["label"] = vals["label"].astype(int)
                        vals["prediction"] = vals["prediction"].astype(int)
                        vals["correct"] = vals["label"] == vals["prediction"]
                        version_wise_correct = vals.groupby("version")[["correct"]].mean()
                        print("For %s: version_wise_correct = \n%s" % (dataset_key, version_wise_correct))
                    labels = pd.DataFrame(list(zip(classifier_data["validation_idx"], labels)), columns=["idx", "label"]).groupby("idx").head(1)["label"].values
                    predictions = pd.DataFrame(list(zip(classifier_data["validation_idx"], predictions)), columns=["idx", "predictions"]).groupby("idx")["predictions"].mean().values
                val_acc = accuracy_score(labels, (np.array(predictions) > 0.5) if classifier_data["num_classes"] == 1 else predictions)
                # val_acc = torch.tensor(val_acc).to(device)
                # tensor_list = [val_acc.new_empty(val_acc.size()) for _ in range(self.world_size)]
                # torch.distributed.all_gather(tensor_list, val_acc)
                # val_acc = torch.stack(tensor_list).mean().item()
                all_val_acc.append(val_acc)

                # Test

            torch.distributed.barrier()
        predictions = []
        if hasattr(model, "no_sync") and rank == 0 and self.hpo is None and "test" in classifier_data and classifier_data["test"] is not None:
            model = model.eval()
            inner_model = model.module
            if stored_state is not None:
                stored_state = {k.replace("module.", ""): v for k, v in stored_state.items()}
                inner_model.load_state_dict(stored_state, strict=True)
            for step, batch in enumerate(tqdm(classifier_data["test"], desc="%s test" % dataset_key)):
                batch = {k: v.to(device, non_blocking=True) if hasattr(v, "to") else v for k, v in batch.items()}
                _ = batch.pop("label", None)
                with torch.no_grad():
                    with model.no_sync():
                        output = inner_model(**batch, label=None)
                test_preds = output["predictions"].cpu().tolist()
                test_preds = test_preds if isinstance(test_preds, (list, tuple)) else [test_preds]
                predictions.extend(test_preds)
        elif rank == 0 and self.hpo is None and "test" in classifier_data and classifier_data["test"] is not None:
            val_acc = 0.0
            model = model.eval()
            inner_model = model
            if stored_state is not None:
                stored_state = {k.replace("module.", ""): v for k, v in stored_state.items()}
                inner_model.load_state_dict(stored_state, strict=True)
            for step, batch in enumerate(tqdm(classifier_data["test"], desc="%s test" % dataset_key)):
                batch = {k: v.to(device, non_blocking=True) if hasattr(v, "to") else v for k, v in batch.items()}
                _ = batch.pop("label", None)
                with torch.no_grad():
                    output = inner_model(**batch, label=None)
                test_preds = output["predictions"].cpu().tolist()
                test_preds = test_preds if isinstance(test_preds, (list, tuple)) else [test_preds]
                predictions.extend(test_preds)

        del model
        clean_memory()
        if rank != 0:
            return None
        print("For %s: Train = %.4f, Val = %.4f, stored_state_val_acc = %.4f, stored_state_val_loss = %.4f" % (
        dataset_key, train_acc, val_acc, stored_state_val_acc, stored_state_val_loss))
        print("For %s: all_val_loss = %s, all_val_accuracy = %s" % (dataset_key, all_val_loss, all_val_acc))
        return dict(val_acc=val_acc, train_acc=train_acc, predictions=predictions, all_val_loss=all_val_loss, all_val_acc=all_val_acc,
                    all_train_acc=all_train_acc, epochs=epochs, broken=broken, val_loss=val_loss)

    def mnli(self, model, mnli, device, dataset_key, rank):
        mnli = load_dataset("multi_nli")
        model_dict = self.build_model(model)
        tokenizer = model_dict["tokenizer"]
        mnli["validation"] = concatenate_datasets([mnli["validation_matched"], mnli["validation_mismatched"]])
        mnli["test"] = mnli["validation_mismatched"]
        test_labels = [m["label"] for m in mnli["test"]]
        mnli = mnli.map(lambda x: dict(text=x["premise"] + f" {tokenizer.sep_token} " + x["hypothesis"]), remove_columns=["hypothesis", "premise"])
        classifier_data = self.prepare_classifier(model_dict, mnli, device, 3, dataset_key, rank)
        classifier_results = self.train_classifier(classifier_data["model"], device, classifier_data)
        if rank != 0:
            return None, None
        elif self.hpo is not None:
            test_accuracy = accuracy_score(test_labels, classifier_results["predictions"])
            return None, dict(train_acc=classifier_results["train_acc"], val_acc=classifier_results["val_acc"], epochs=classifier_results["epochs"],
                              val_loss_hist=classifier_results["all_val_loss"][-3:], broken=classifier_results["broken"],
                              val_loss=classifier_results["val_loss"],
                              test_accuracy=test_accuracy)
        test_accuracy = accuracy_score(test_labels, classifier_results["predictions"])
        return None, dict(dataset="mnli", train_acc=classifier_results["train_acc"], val_acc=classifier_results["val_acc"],
                          epochs=classifier_results["epochs"], test_acc=test_accuracy,
                          val_loss_hist=classifier_results["all_val_loss"][-3:], broken=classifier_results["broken"],
                          model=getattr(classifier_data["model"], "module", classifier_data["model"]).backbone)

    def swag(self, model, swag, device, dataset_key, rank):
        swag = load_dataset("swag", "regular")
        model_dict = self.build_model(model)
        tokenizer = model_dict["tokenizer"]
        swag_c1 = swag.map(
            lambda x: dict(text=x["startphrase"] + f" {tokenizer.sep_token} " + x["ending0"], label=x["label"] == 0,
                           choice=0),
            remove_columns=["startphrase", 'ending0', "ending1", "ending2", "ending3", "sent1", "sent2"])
        swag_c2 = swag.map(
            lambda x: dict(text=x["startphrase"] + f" {tokenizer.sep_token} " + x["ending1"], label=x["label"] == 1,
                           choice=1),
            remove_columns=["startphrase", 'ending0', "ending1", "ending2", "ending3", "sent1", "sent2"])
        swag_c3 = swag.map(
            lambda x: dict(text=x["startphrase"] + f" {tokenizer.sep_token} " + x["ending2"], label=x["label"] == 2,
                           choice=2),
            remove_columns=["startphrase", 'ending0', "ending1", "ending2", "ending3", "sent1", "sent2"])
        swag_c4 = swag.map(
            lambda x: dict(text=x["startphrase"] + f" {tokenizer.sep_token} " + x["ending3"], label=x["label"] == 3,
                           choice=3),
            remove_columns=["startphrase", 'ending0', "ending1", "ending2", "ending3", "sent1", "sent2"])
        swag = DatasetDict({k: concatenate_datasets([v, swag_c2[k], swag_c3[k], swag_c4[k], ]) for k, v in swag_c1.items()})
        classifier_data = self.prepare_classifier(model_dict, swag, device, 1, dataset_key, rank)
        classifier_results = self.train_classifier(classifier_data["model"], device, classifier_data)
        if rank != 0:
            return None, None
        elif self.hpo is not None:
            return None, dict(train_acc=classifier_results["train_acc"], val_acc=classifier_results["val_acc"], epochs=classifier_results["epochs"],
                              val_loss_hist=classifier_results["all_val_loss"][-3:], broken=classifier_results["broken"],
                              val_loss=classifier_results["val_loss"])
        test_idx = classifier_data["test_idx"]
        choices = [swag["test"][i]["choice"] for i in range(len(swag["test"]))]
        final_predictions = [dict(idx=idx, label=pred, choice=ch) for idx, pred, ch in zip(test_idx, classifier_results["predictions"], choices)]
        final_predictions = pd.DataFrame.from_records(final_predictions).groupby("idx", group_keys=False).apply(
            lambda x: x[x.label >= x.label.max()][["idx", "choice"]].rename(columns={"choice": "label"})).to_dict('records')
        return final_predictions, dict(dataset="copa", train_acc=classifier_results["train_acc"], val_acc=classifier_results["val_acc"],
                                       epochs=classifier_results["epochs"],
                                       val_loss_hist=classifier_results["all_val_loss"][-3:], broken=classifier_results["broken"],
                                       model=getattr(classifier_data["model"], "module", classifier_data["model"]).backbone)

    def hellaswag(self):
        pass

    def anli(self):
        pass

    def esnli(self):
        pass

    def snli(self):
        pass

    def boolq(self, model, boolq, device, dataset_key, rank):
        model_dict = self.build_model(model)
        tokenizer = model_dict["tokenizer"]
        boolq = boolq.map(lambda x: dict(text=x["passage"] + f" {tokenizer.sep_token} " + x["question"]), remove_columns=['question', 'passage'])
        classifier_data = self.prepare_classifier(model_dict, boolq, device, 1, dataset_key, rank)
        classifier_results = self.train_classifier(classifier_data["model"], device, classifier_data)
        if rank != 0:
            return None, None
        elif self.hpo is not None:
            return None, dict(train_acc=classifier_results["train_acc"], val_acc=classifier_results["val_acc"], epochs=classifier_results["epochs"],
                              val_loss_hist=classifier_results["all_val_loss"][-3:], broken=classifier_results["broken"],
                              val_loss=classifier_results["val_loss"])
        test_idx = classifier_data["test_idx"]
        # print(classifier_results["predictions"])
        final_predictions = [dict(idx=idx, label=self.num_to_word["boolq"][int(pred > 0.5)]) for idx, pred in zip(test_idx, classifier_results["predictions"])]
        return final_predictions, dict(dataset="boolq", train_acc=classifier_results["train_acc"], val_acc=classifier_results["val_acc"],
                                       epochs=classifier_results["epochs"],
                                       val_loss_hist=classifier_results["all_val_loss"][-3:], broken=classifier_results["broken"],
                                       model=getattr(classifier_data["model"], "module", classifier_data["model"]).backbone)

    def wic(self, model, wic, device, dataset_key, rank):
        model_dict = self.build_model(model)
        tokenizer = model_dict["tokenizer"]
        wic_reversed = wic.map(lambda x: dict(text=x["sentence2"] + f" {tokenizer.sep_token} " + x["sentence1"] + f" {tokenizer.sep_token} " + x["word"]),
                               remove_columns=['sentence1', 'sentence2', "word"])
        wic = wic.map(lambda x: dict(text=x["sentence1"] + f" {tokenizer.sep_token} " + x["sentence2"] + f" {tokenizer.sep_token} " + x["word"]),
                      remove_columns=['sentence1', 'sentence2', "word"])
        wic["train"] = concatenate_datasets((wic["train"], wic_reversed["train"]))
        classifier_data = self.prepare_classifier(model_dict, wic, device, 1, dataset_key, rank)
        classifier_results = self.train_classifier(classifier_data["model"], device, classifier_data)
        if rank != 0:
            return None, None
        elif self.hpo is not None:
            return None, dict(train_acc=classifier_results["train_acc"], val_acc=classifier_results["val_acc"], epochs=classifier_results["epochs"],
                              val_loss_hist=classifier_results["all_val_loss"][-3:], broken=classifier_results["broken"],
                              val_loss=classifier_results["val_loss"])
        test_idx = classifier_data["test_idx"]
        final_predictions = [dict(idx=idx, label=self.num_to_word["boolq"][int(pred > 0.5)]) for idx, pred in zip(test_idx, classifier_results["predictions"])]
        return final_predictions, dict(dataset="wic", train_acc=classifier_results["train_acc"], val_acc=classifier_results["val_acc"],
                                       epochs=classifier_results["epochs"], val_loss_hist=classifier_results["all_val_loss"][-3:],
                                       broken=classifier_results["broken"],
                                       model=getattr(classifier_data["model"], "module", classifier_data["model"]).backbone)

    def cb(self, model, cb, device, dataset_key, rank):
        model_dict = self.build_model(model)
        tokenizer = model_dict["tokenizer"]
        cb = cb.map(lambda x: dict(text=x["premise"] + f" {tokenizer.sep_token} " + x["hypothesis"]), remove_columns=["hypothesis", "premise"])
        classifier_data = self.prepare_classifier(model_dict, cb, device, 3, dataset_key, rank)
        classifier_results = self.train_classifier(classifier_data["model"], device, classifier_data)
        if rank != 0:
            return None, None
        elif self.hpo is not None:
            return None, dict(train_acc=classifier_results["train_acc"], val_acc=classifier_results["val_acc"], epochs=classifier_results["epochs"],
                              val_loss_hist=classifier_results["all_val_loss"][-3:], broken=classifier_results["broken"],
                              val_loss=classifier_results["val_loss"])
        test_idx = classifier_data["test_idx"]
        final_predictions = [dict(idx=idx, label=self.num_to_word["cb"][pred]) for idx, pred in zip(test_idx, classifier_results["predictions"])]
        return final_predictions, dict(dataset="cb", train_acc=classifier_results["train_acc"], val_acc=classifier_results["val_acc"],
                                       epochs=classifier_results["epochs"],
                                       val_loss_hist=classifier_results["all_val_loss"][-3:], broken=classifier_results["broken"],
                                       model=getattr(classifier_data["model"], "module", classifier_data["model"]).backbone)

    def rte_axb_axg(self, model, rte, axb, axg, device, dataset_key, rank):
        model_dict = self.build_model(model)
        tokenizer = model_dict["tokenizer"]
        rte = rte.map(lambda x: dict(text=x["premise"] + f" {tokenizer.sep_token} " + x["hypothesis"]), remove_columns=["hypothesis", "premise"])
        classifier_data = self.prepare_classifier(model_dict, rte, device, 1, dataset_key, rank)
        classifier_results = self.train_classifier(classifier_data["model"], device, classifier_data)
        if rank != 0:
            return None, None, None, None
        elif self.hpo is not None:
            return None, dict(train_acc=classifier_results["train_acc"], val_acc=classifier_results["val_acc"], epochs=classifier_results["epochs"],
                              val_loss_hist=classifier_results["all_val_loss"][-3:], broken=classifier_results["broken"],
                              val_loss=classifier_results["val_loss"]), None, None
        test_idx = classifier_data["test_idx"]
        final_predictions = [dict(idx=idx, label=self.num_to_word["rte"][int(pred > 0.5)]) for idx, pred in zip(test_idx, classifier_results["predictions"])]

        rte_res = dict(dataset="rte", train_acc=classifier_results["train_acc"], val_acc=classifier_results["val_acc"], epochs=classifier_results["epochs"],
                       val_loss_hist=classifier_results["all_val_loss"][-3:], broken=classifier_results["broken"],
                       model=getattr(classifier_data["model"], "module", classifier_data["model"]).backbone)
        axb = axb.map(lambda x: dict(text=x["sentence1"] + f" {tokenizer.sep_token} " + x["sentence2"]), remove_columns=["sentence1", "sentence2"])
        model_dict["model"] = classifier_data["model"]
        classifier_data = self.prepare_classifier(model_dict, axb, device, 1, dataset_key, rank, reinit=False)
        classifier_results = self.train_classifier(classifier_data["model"], device, classifier_data, predict_only=True)
        test_idx = classifier_data["test_idx"]
        final_predictions_axb = [dict(idx=idx, label=self.num_to_word["rte"][int(pred > 0.5)]) for idx, pred in
                                 zip(test_idx, classifier_results["predictions"])]

        axg = axg.map(lambda x: dict(text=x["premise"] + f" {tokenizer.sep_token} " + x["hypothesis"]), remove_columns=["hypothesis", "premise"])
        classifier_data = self.prepare_classifier(model_dict, axg, device, 1, dataset_key, rank, reinit=False)
        classifier_results = self.train_classifier(classifier_data["model"], device, classifier_data, predict_only=True)
        test_idx = classifier_data["test_idx"]
        final_predictions_axg = [dict(idx=idx, label=self.num_to_word["rte"][int(pred > 0.5)]) for idx, pred in
                                 zip(test_idx, classifier_results["predictions"])]

        return final_predictions, rte_res, final_predictions_axb, final_predictions_axg

    def multirc(self, model, multirc, device, dataset_key, rank):
        # TODO: can we include label=1 examples of multirc from train-set only into MLM data itself?
        model_dict = self.build_model(model)
        tokenizer = model_dict["tokenizer"]
        multirc = multirc.map(lambda x: dict(text=x["paragraph"] + f" {tokenizer.sep_token} " + x["question"] + f" {tokenizer.sep_token} " + x["answer"]),
                              remove_columns=["paragraph", "question", "answer"])
        classifier_data = self.prepare_classifier(model_dict, multirc, device, 1, dataset_key, rank)
        classifier_results = self.train_classifier(classifier_data["model"], device, classifier_data)
        if rank != 0:
            return None, None
        elif self.hpo is not None:
            return None, dict(train_acc=classifier_results["train_acc"], val_acc=classifier_results["val_acc"], epochs=classifier_results["epochs"],
                              val_loss_hist=classifier_results["all_val_loss"][-3:], broken=classifier_results["broken"],
                              val_loss=classifier_results["val_loss"])
        test_idx = classifier_data["test_idx"]
        final_predictions = [dict(idx=idx, label=pred > 0.5) for idx, pred in zip(test_idx, classifier_results["predictions"])]
        mrcp = defaultdict(lambda: defaultdict(lambda: defaultdict(int)))
        for pd in final_predictions:
            mrcp[pd["idx"]["paragraph"]][pd["idx"]["question"]][pd["idx"]["answer"]] = pd["label"]
        mrcp = [
            {"idx": k, "passage": {"questions": [{"idx": m, "answers": [{"idx": o, "label": p} for o, p in sorted(n.items())]} for m, n in sorted(v.items())]}}
            for k, v in sorted(mrcp.items())]
        final_predictions = mrcp
        return final_predictions, dict(dataset="multirc", train_acc=classifier_results["train_acc"], val_acc=classifier_results["val_acc"],
                                       epochs=classifier_results["epochs"],
                                       val_loss_hist=classifier_results["all_val_loss"][-3:], broken=classifier_results["broken"],
                                       model=getattr(classifier_data["model"], "module", classifier_data["model"]).backbone)

    def copa(self, model, copa, device, dataset_key, rank):
        model_dict = self.build_model(model)
        tokenizer = model_dict["tokenizer"]
        copa_c1 = copa.map(
            lambda x: dict(text=x["premise"] + f" {tokenizer.sep_token} " + x["question"] + f" {tokenizer.sep_token} " + x["choice1"], label=x["label"] == 0,
                           choice=0),
            remove_columns=["premise", 'question', "choice1", "choice2"])
        copa_c2 = copa.map(
            lambda x: dict(text=x["premise"] + f" {tokenizer.sep_token} " + x["question"] + f" {tokenizer.sep_token} " + x["choice2"], label=x["label"] == 1,
                           choice=1),
            remove_columns=["premise", 'question', "choice1", "choice2"])
        copa = DatasetDict({k: concatenate_datasets([v, copa_c2[k]]) for k, v in copa_c1.items()})

        classifier_data = self.prepare_classifier(model_dict, copa, device, 1, dataset_key, rank)
        classifier_results = self.train_classifier(classifier_data["model"], device, classifier_data)
        if rank != 0:
            return None, None
        elif self.hpo is not None:
            return None, dict(train_acc=classifier_results["train_acc"], val_acc=classifier_results["val_acc"], epochs=classifier_results["epochs"],
                              val_loss_hist=classifier_results["all_val_loss"][-3:], broken=classifier_results["broken"],
                              val_loss=classifier_results["val_loss"])
        test_idx = classifier_data["test_idx"]
        choices = [copa["test"][i]["choice"] for i in range(len(copa["test"]))]
        final_predictions = [dict(idx=idx, label=pred, choice=ch) for idx, pred, ch in zip(test_idx, classifier_results["predictions"], choices)]
        final_predictions = pd.DataFrame.from_records(final_predictions).groupby("idx", group_keys=False).apply(
            lambda x: x[x.label >= x.label.max()][["idx", "choice"]].rename(columns={"choice": "label"})).to_dict('records')
        return final_predictions, dict(dataset="copa", train_acc=classifier_results["train_acc"], val_acc=classifier_results["val_acc"],
                                       epochs=classifier_results["epochs"],
                                       val_loss_hist=classifier_results["all_val_loss"][-3:], broken=classifier_results["broken"],
                                       model=getattr(classifier_data["model"], "module", classifier_data["model"]).backbone)

    def record(self, model, record, device, dataset_key, rank):
        model_dict = self.build_model(model)
        tokenizer = model_dict["tokenizer"]
        rtest = record["test"]
        record = record.map(rproc(tokenizer), batched=True, batch_size=1, remove_columns=["answers", "passage", "query"])
        classifier_data = self.prepare_classifier(model_dict, record, device, 1, dataset_key, rank)
        classifier_results = self.train_classifier(classifier_data["model"], device, classifier_data, predict_only=False)
        if rank != 0:
            return None, None
        elif self.hpo is not None:
            return None, dict(train_acc=classifier_results["train_acc"], val_acc=classifier_results["val_acc"], epochs=classifier_results["epochs"],
                              val_loss_hist=classifier_results["all_val_loss"][-3:], broken=classifier_results["broken"],
                              val_loss=classifier_results["val_loss"])
        test_idx = classifier_data["test_idx"]
        choices = [record["test"][i]["choice"] for i in range(len(record["test"]))]
        final_predictions = [dict(idx=idx, label=pred, choice=ch) for idx, pred, ch in zip(test_idx, classifier_results["predictions"], choices)]
        final_predictions = pd.DataFrame.from_records(final_predictions).groupby("idx", group_keys=False).apply(
            lambda x: x[x.label >= x.label.max()][["idx", "choice"]].head(1)).to_dict('records')

        entities = [rtest[i]["entities"] for i in range(len(rtest))]
        for fp, en in zip(final_predictions, entities):
            if len(en) - 1 < fp["choice"]:
                print(en, fp["choice"], fp["idx"])
        final_predictions = [dict(idx=fp["idx"], label=en[fp["choice"]]) for fp, en in zip(final_predictions, entities)]
        return final_predictions, dict(dataset="record", train_acc=classifier_results["train_acc"], val_acc=classifier_results["val_acc"],
                                       epochs=classifier_results["epochs"],
                                       val_loss_hist=classifier_results["all_val_loss"][-3:], broken=classifier_results["broken"],
                                       model=getattr(classifier_data["model"], "module", classifier_data["model"]).backbone)

    def wsc(self, model, wsc, device, dataset_key, rank):
        # TODO: test gap before DPR, gap after DPR, gap with DPR
        # TODO: Test wsc with both [Yes]
        # TODO: test using test-set of both [No]
        # TODO: MLM tuning of model before classification training on only true labels of train set.
        # TODO: Use val + train for 2 epochs in end before test predictions?

        # TODO: Pretrain with large MLM set.
        from datasets import concatenate_datasets, DatasetDict, load_dataset, Dataset
        from collections import defaultdict
        model_name = model
        model_dict = self.build_model(model)
        tokenizer = model_dict["tokenizer"]
        caching = False
        versions = [2, 3, 4, 5, 6, 7, 8, 10]
        enable_wiki_dpr = True
        enable_wsc = True
        enable_dpr = True
        enable_gap = True
        if enable_wiki_dpr:
            wiki_dpr = build_wiki_dpr(tokenizer)
            classifier_data = self.prepare_classifier(model_dict, wiki_dpr, device, 1, "wiki_dpr", rank, max_epochs=1)
            _ = self.train_classifier(classifier_data["model"], device, classifier_data, max_epochs=1)
            model_dict["model"] = classifier_data["model"]

        dsets = [wsc.map(wsc_proc(tokenizer, "wsc", i), remove_columns=["span1_index", "span2_index", "span1_text", "span2_text"],
                         load_from_cache_file=caching) for i in versions]
        # if rank == 0:
        #     for i in range(len(dsets)):
        #         print(dsets[i]["train"].features)
        #     for i in range(len(dsets)):
        #         print(dsets[i]["validation"].features)
        #     for i in range(len(dsets)):
        #         print(dsets[i]["test"].features)
        wsc = DatasetDict({split: concatenate_datasets([d[split] for d in dsets]) for split in ["train", "validation", "test"]})
        if rank == 0:
            print(wsc["validation"])
        wsc = wsc.map(lambda x: dict(label=int(x["label"])), load_from_cache_file=caching)
        for split in ["train", "validation", "test"]:
            labels = np.array(wsc[split]['label'])
            wsc[split] = wsc[split].remove_columns(['label'])
            wsc[split] = wsc[split].add_column("label", labels)

            idx = np.array(wsc[split]['idx'])
            wsc[split] = wsc[split].remove_columns(['idx'])
            wsc[split] = wsc[split].add_column("idx", idx)

            process_version = np.array(wsc[split]['process_version'])
            wsc[split] = wsc[split].remove_columns(['process_version'])
            wsc[split] = wsc[split].add_column("process_version", process_version)

        if enable_wsc:
            classifier_data = self.prepare_classifier(model_dict, wsc, device, 1, dataset_key, rank, max_epochs=3)
            _ = self.train_classifier(classifier_data["model"], device, classifier_data, max_epochs=3)
            model_dict["model"] = classifier_data["model"]

        dpr = load_dataset('csv', data_files={'train': "dpr/winograd_train.csv", "validation": "dpr/winograd_dev.csv", 'test': "dpr/winograd_test.csv"})
        dprA = dpr.remove_columns(['B', 'B-offset', 'B-coref']).rename_column("Text", "text").rename_column("A", "noun").rename_column('A-coref', "label").rename_column('A-offset', "offset")
        dprB = dpr.remove_columns(['A', 'A-offset', 'A-coref']).rename_column("Text", "text").rename_column("B", "noun").rename_column('B-coref', "label").rename_column('B-offset', "offset")
        dpr = DatasetDict({split: concatenate_datasets([d[split] for d in [dprA, dprB]]) for split in ["train", "validation", "test"]})
        # dpr["train"] = concatenate_datasets([dpr["train"], dpr["test"]])
        # dpr["validation"] = dpr["test"]
        dpr["train"] = dpr["train"].add_column("idx", list(range(len(dpr["train"]))))
        dpr["validation"] = dpr["validation"].add_column("idx", list(range(len(dpr["validation"]))))
        dpr["test"] = dpr["test"].add_column("idx", list(range(len(dpr["test"]))))
        dpr = dpr.map(lambda x: dict(label=int(x["label"])), load_from_cache_file=caching)


        dsets = [dpr.map(wsc_proc(tokenizer, "dpr", i), remove_columns=['Pronoun', 'Pronoun-offset', 'noun', 'offset'],
                         load_from_cache_file=caching) for i in versions]
        dpr = DatasetDict({split: concatenate_datasets([d[split] for d in dsets]) for split in ["train", "validation", "test"]})
        if rank == 0:
            print(dpr["train"].features, "\n", wsc["train"].features)
            print("#" * 80)
            print(dpr["validation"].features, "\n", wsc["validation"].features)
            print("#" * 80)
            print(dpr["test"].features, "\n", wsc["test"].features)
            print("#" * 80)

        dpr = DatasetDict({split: concatenate_datasets([dpr[split], wsc[split].map(lambda x: dict(idx=x["idx"]+len(dpr[split])), load_from_cache_file=caching)]) for split in ["train", "validation", "test"]})
        del dpr["test"]
        if enable_gap:
            classifier_data = self.prepare_classifier(model_dict, dpr, device, 1, "dpr", rank, max_epochs=5)
            _ = self.train_classifier(classifier_data["model"], device, classifier_data, max_epochs=5)
            model_dict["model"] = classifier_data["model"]

            classifier_data = self.prepare_classifier(model_dict, wsc, device, 1, dataset_key, rank, max_epochs=1)
            _ = self.train_classifier(classifier_data["model"], device, classifier_data, max_epochs=1)
            model_dict["model"] = classifier_data["model"]

        #
        gap = load_dataset("gap")
        gapA = gap.remove_columns(['B', 'B-offset', 'B-coref']).rename_column("Text", "text").rename_column("A", "noun").rename_column('A-coref',"label").rename_column('A-offset', "offset")
        gapB = gap.remove_columns(['A', 'A-offset', 'A-coref']).rename_column("Text", "text").rename_column("B", "noun").rename_column('B-coref', "label").rename_column('B-offset', "offset")
        gap = DatasetDict({split: concatenate_datasets([d[split] for d in [gapA, gapB]]) for split in ["train", "validation", "test"]})

        dpr=gap

        # dpr["train"] = concatenate_datasets([dpr["train"], dpr["test"]])
        dpr["train"] = dpr["train"].add_column("idx", list(range(len(dpr["train"]))))
        dpr["validation"] = dpr["validation"].add_column("idx", list(range(len(dpr["validation"]))))
        dpr["test"] = dpr["test"].add_column("idx", list(range(len(dpr["test"]))))
        dpr = dpr.map(lambda x: dict(label=int(x["label"])))

        for split in ["train", "validation", "test"]:
            labels = np.array(dpr[split]['label'])
            dpr[split] = dpr[split].remove_columns(['label'])
            dpr[split] = dpr[split].add_column("label", labels)

            idx = np.array(dpr[split]['idx'])
            dpr[split] = dpr[split].remove_columns(['idx'])
            dpr[split] = dpr[split].add_column("idx", idx)

        dsets = [dpr.map(wsc_proc(tokenizer, "dpr", i), remove_columns=['Pronoun', 'Pronoun-offset', 'noun', 'offset', 'URL', 'ID'],
                         load_from_cache_file=caching) for i in versions]
        dpr = DatasetDict({split: concatenate_datasets([d[split] for d in dsets]) for split in ["train", "validation", "test"]})
        if rank == 0:
            print(dpr["train"].features, "\n", wsc["train"].features)
            print("#" * 80)
            print(dpr["validation"].features, "\n", wsc["validation"].features)
            print("#" * 80)
            print(dpr["test"].features, "\n", wsc["test"].features)
            print("#" * 80)
        
<<<<<<< HEAD
        # dpr = DatasetDict({split: concatenate_datasets([dpr[split], wsc[split].map(lambda x: dict(idx=x["idx"] + len(dpr[split])), load_from_cache_file=caching)]) for split in ["train", "validation", "test"]})
        dpr = DatasetDict(
            {split: concatenate_datasets([dpr[split], dpr1[split]]) for split
             in ["train", "validation", "test"]})
=======
        dpr = DatasetDict({split: concatenate_datasets([dpr[split], wsc[split].map(lambda x: dict(idx=x["idx"] + len(dpr[split])), load_from_cache_file=caching)]) for split in ["train", "validation", "test"]})
>>>>>>> 5c25b97c
        del dpr["test"]
        if enable_dpr:
<<<<<<< HEAD
            classifier_data = self.prepare_classifier(model_dict, dpr, device, 1, "gap", rank, max_epochs=6)
            _ = self.train_classifier(classifier_data["model"], device, classifier_data, max_epochs=6)
=======
            classifier_data = self.prepare_classifier(model_dict, dpr, device, 1, "gap", rank, max_epochs=2)
            _ = self.train_classifier(classifier_data["model"], device, classifier_data, max_epochs=2)
>>>>>>> 5c25b97c
            model_dict["model"] = classifier_data["model"]

            classifier_data = self.prepare_classifier(model_dict, wsc, device, 1, dataset_key, rank, max_epochs=1)
            _ = self.train_classifier(classifier_data["model"], device, classifier_data, max_epochs=1)
            model_dict["model"] = classifier_data["model"]

        #
        # dsets = [wsc.map(wsc_proc(tokenizer, "wsc", i), remove_columns=["span1_index", "span2_index", "span1_text", "span2_text"]) for i in range(1, 7)]
        # wsc = DatasetDict({split: concatenate_datasets([d[split] for d in dsets]) for split in ["train", "validation", "test"]})
        classifier_data = self.prepare_classifier(model_dict, wsc, device, 1, dataset_key, rank)
        classifier_results = self.train_classifier(classifier_data["model"], device, classifier_data)
        if rank != 0:
            return None, None
        elif self.hpo is not None:
            return None, dict(train_acc=classifier_results["train_acc"], val_acc=classifier_results["val_acc"], epochs=classifier_results["epochs"],
                              val_loss_hist=classifier_results["all_val_loss"][-3:], broken=classifier_results["broken"],
                              val_loss=classifier_results["val_loss"])
        test_idx = classifier_data["test_idx"]
        results = pd.DataFrame(list(zip(test_idx, classifier_results["predictions"])), columns=["id", "predictions"]).groupby("id").mean().reset_index().values
        final_predictions = [dict(idx=idx, label=self.num_to_word["boolq"][int(pred > 0.5)]) for idx, pred in results]
        return final_predictions, dict(dataset="wsc.fixed", train_acc=classifier_results["train_acc"], val_acc=classifier_results["val_acc"],
                                       epochs=classifier_results["epochs"],
                                       val_loss_hist=classifier_results["all_val_loss"][-3:], broken=classifier_results["broken"],
                                       model=getattr(classifier_data["model"], "module", classifier_data["model"]).backbone)

    def __call__(self, generate_test_predictions=True):
        from datasets import load_dataset, concatenate_datasets, Dataset, DatasetDict
        tokenizer = self.tokenizer
        model = self.model.to(self.device).eval() if not isinstance(self.model, str) else self.model
        pred_datas = []

        # glue = dict()
        # for gl in ['cola', 'sst2', 'mrpc', 'qqp', 'stsb', 'mnli', 'mnli_mismatched', 'mnli_matched', 'qnli', 'rte', 'wnli', 'ax']:
        #     glue[gl] = load_dataset("glue", gl)

        super_glue = dict()
        for gl in ['boolq', 'cb', 'copa', 'multirc', 'record', 'rte', 'wic', 'wsc.fixed', 'axb', 'axg']:  # 'wsc',
            super_glue[gl] = load_dataset("super_glue", gl)
        keys = ['cb', 'copa', 'multirc', 'record', 'wsc.fixed', 'rte', 'boolq', 'wic', ]  # 'axb', 'axg'
        if self.hpo is not None:
            assert self.dataset_key is not None
            dataset = super_glue[self.dataset_key]
            hpo = self.hpo
            hpo_keys = list(hpo.keys())
            hpo_combinations = np.array(np.meshgrid(*hpo.values())).T.reshape(-1, len(hpo_keys))
            dk = self.dataset_key
            results = []
            for idx, c in enumerate(hpo_combinations):
                for k, v in zip(hpo_keys, c):
                    setattr(self, k, v)
                if dk == "boolq":
                    _, pred_data = self.boolq(model, dataset, self.device, dk, self.rank)
                elif dk == "cb":
                    _, pred_data = self.cb(model, dataset, self.device, dk, self.rank)
                elif dk == "copa":
                    _, pred_data = self.copa(model, dataset, self.device, dk, self.rank)
                elif dk == "multirc":
                    _, pred_data = self.multirc(model, dataset, self.device, dk, self.rank)
                elif dk == "record":
                    _, pred_data = self.record(model, dataset, self.device, dk, self.rank)
                elif dk == "wic":
                    _, pred_data = self.wic(model, dataset, self.device, dk, self.rank)
                elif dk == "wsc.fixed":
                    _, pred_data = self.wsc(model, dataset, self.device, dk, self.rank)
                elif dk == "rte":
                    _, pred_data, _, _ = self.rte_axb_axg(model, dataset, super_glue["axb"], super_glue["axg"], self.device, dk, self.rank)
                elif dk == "swag":
                    _, pred_data = self.swag(model, None, self.device, dk, self.rank)
                elif dk == "mnli":
                    _, pred_data = self.mnli(model, None, self.device, dk, self.rank)
                elif dk == "hellaswag":
                    _, pred_data = self.hellaswag(model, None, self.device, dk, self.rank)
                elif dk == "anli":
                    _, pred_data = self.anli(model, dataset, self.device, dk, self.rank)
                else:
                    raise NotImplementedError
                if self.rank == 0:
                    res_dict = dict(zip(hpo_keys, c))
                    res_dict["val_acc"] = pred_data["val_acc"]
                    res_dict["train_acc"] = pred_data["train_acc"]
                    res_dict["val_loss"] = pred_data["val_loss"]
                    if "test_acc" in pred_data:
                        res_dict["test_acc"] = pred_data["test_acc"]
                    results.append(res_dict)
            if self.rank == 0:
                print(tabulate(results, headers="keys", tablefmt="grid"))
            return None

        if self.dataset_key is not None:
            keys = [self.dataset_key]

        elif os.path.exists(os.path.join(os.getcwd(), 'validation.txt')):
            with open('validation.txt') as f:
                my_list = [eval(x.rstrip()) for x in f if len(x.rstrip()) > 0]
                if self.rank == 0:
                    print(my_list)
            processed_datasets = [one['dataset'] for one in my_list]
            keys = [k for k in keys if k not in processed_datasets]

        for idx, dk in enumerate(keys):
            print("[SUPERGLUE]: Time = %s, Train for Rank = %s/%s, dataset = %s, device = %s, idx = %s" % (
            get_time_string(), self.rank, self.world_size, dk, self.device, idx))
            dataset = super_glue[dk] if dk in super_glue else None
            torch.distributed.barrier()
            if dk == "boolq":
                final_predictions, pred_data = self.boolq(model, dataset, self.device, dk, self.rank)
            elif dk == "cb":
                final_predictions, pred_data = self.cb(model, dataset, self.device, dk, self.rank)
            elif dk == "copa":
                final_predictions, pred_data = self.copa(model, dataset, self.device, dk, self.rank)
            elif dk == "multirc":
                final_predictions, pred_data = self.multirc(model, dataset, self.device, dk, self.rank)
            elif dk == "record":
                final_predictions, pred_data = self.record(model, dataset, self.device, dk, self.rank)
            elif dk == "wic":
                final_predictions, pred_data = self.wic(model, dataset, self.device, dk, self.rank)
            elif dk == "wsc.fixed":
                final_predictions, pred_data = self.wsc(model, dataset, self.device, dk, self.rank)
            elif dk == "rte":
                final_predictions, pred_data, final_predictions_axb, final_predictions_axg = self.rte_axb_axg(model, dataset, super_glue["axb"],
                                                                                                              super_glue["axg"], self.device, dk, self.rank)
            elif dk == "mnli":
                final_predictions, pred_data = self.mnli(model, None, self.device, dk, self.rank)
            elif dk == "swag":
                final_predictions, pred_data = self.swag(model, None, self.device, dk, self.rank)
            elif dk == "anli":
                final_predictions, pred_data = self.anli(model, None, self.device, dk, self.rank)
            elif dk == "hellaswag":
                final_predictions, pred_data = self.hellaswag(model, None, self.device, dk, self.rank)

            _ = gc.collect()
            if self.rank == 0:
                if "model" in pred_data:
                    torch.save(pred_data.pop("model").state_dict(), model + ("" if model.endswith("." + dk) else ("." + dk)))
                print("val_acc: %s" % pred_data["val_acc"])
                print("train_acc: %s" % pred_data["train_acc"])
                print("val_loss: %s" % pred_data["val_loss_hist"][0])
                if dk in self.superglue_file_names:
                    with jsonlines.open(self.superglue_file_names[dk], mode='w') as writer:
                        writer.write_all(final_predictions)
                    if dk == "rte":
                        with jsonlines.open(self.superglue_file_names["axb"], mode='w') as writer:
                            writer.write_all(final_predictions_axb)
                        with jsonlines.open(self.superglue_file_names["axg"], mode='w') as writer:
                            writer.write_all(final_predictions_axg)
                pred_datas.append(pred_data)
                with open('validation.txt', 'a') as f:
                    print(str(pred_data), file=f)
            # import pandas as pd
            # print(pd.DataFrame.from_records(pred_datas))
        if self.rank == 0:
            print(pred_datas)
            print(tabulate(pred_datas, headers="keys", tablefmt="grid"))


def train(local_rank, args):
    os.environ['MASTER_ADDR'] = args["master_addr"]
    os.environ['MASTER_PORT'] = args["master_port"]
    os.environ["NCCL_DEBUG"] = "WARN"
    gpu_device = local_rank
    os.environ["CUDA_DEVICE_ORDER"] = "PCI_BUS_ID"
    import warnings
    warnings.simplefilter("ignore")
    os.environ['TOKENIZERS_PARALLELISM'] = "true"
    torch.backends.cudnn.benchmark = True
    rank = args["nr"] if args["cpu"] else (args["nr"] * args["gpus_per_node"] + local_rank)
    if args["cpu"]:
        assert local_rank == 0
        device = torch.device("cpu")
        args["dist_backend"] = "gloo"
        # init_method = "tcp://%s:%s" % ("127.0.0.1", "9999")
    else:
        device = torch.device(f'cuda:{gpu_device}')  # Unique only on individual node.
        torch.cuda.set_device(device)
    print("[Train]: Time = %s, Prepare to init Dist Process for Rank = %s" % (get_time_string(), rank))
    if args["init_method"] == "tcp":
        if args["nr"] == 0:
            args["master_addr"] = "0.0.0.0"
        init_method = "tcp://%s:%s" % (args["master_addr"], args["master_port"])
    elif args["init_method"] == "file":
        init_method = 'file://%s/%s' % (args["master_addr"], args["master_port"])
    else:
        raise ValueError
    print("[Train]: Time = %s, Initializing Dist Process with init-method = %s for Rank = %s" % (get_time_string(), init_method, rank))
    dist.init_process_group(args["dist_backend"], rank=rank, world_size=args["world_size"], init_method=init_method)
    print("[Train]: Time = %s, Initialized Dist Process for Rank = %s" % (get_time_string(), rank))
    set_seeds(args["seed"])

    model = args["pretrained_model"]
    _, tokenizer = get_backbone(args["pretrained_model"])
    SuperGlueTest(None, model, device, tokenizer, rank, args["world_size"], args["epochs"], args["lr"],
                  args["seed"], args["batch_size"], args["accumulation_steps"], args["weight_decay"],
                  args["hpo"], args["dataset_key"])()
    return


def build_wiki_dpr(tokenizer):
    from datasets import concatenate_datasets, DatasetDict, load_dataset, Dataset
    from collections import defaultdict
    if os.path.exists("wiki_dpr"):
        wiki_dpr = DatasetDict.load_from_disk("wiki_dpr")
        return wiki_dpr
    if os.path.exists("MaskedWiki_sample.txt"):
        with open("MaskedWiki_sample.txt") as f:
            lines = f.readlines()

        examples = defaultdict(list)
        for i in range(0, len(lines), 5):
            cur_ex = lines[i:i + 5]

            cur_ex = list(map(lambda x: x.replace("\n", ""), cur_ex))
            options = cur_ex[2].split(",")
            correct_option = cur_ex[3]
            text = cur_ex[0].replace("[MASK]", tokenizer.mask_token)
            for opt in options:
                ctext = text + f" {tokenizer.sep_token} " + opt
                label = int(opt == correct_option)
                examples["text"].append(ctext)
                examples["label"].append(label)

                ctext2 = text.replace(tokenizer.mask_token, opt)
                examples["text"].append(ctext2)
                examples["label"].append(label)
        wiki_dpr = Dataset.from_dict(examples).train_test_split(test_size=0.1)
        split2 = wiki_dpr["test"].train_test_split(test_size=0.5)
        wiki_dpr["validation"] = split2["train"]
        wiki_dpr["test"] = split2["test"]
        wiki_dpr = wiki_dpr.filter(lambda x: len(x["text"].split()) > 40)
        wiki_dpr.save_to_disk("wiki_dpr")
        return wiki_dpr
    raise ValueError




if __name__ == "__main__":
    torch.backends.cudnn.benchmark = True
    # torch.multiprocessing.set_sharing_strategy('file_system')
    args = training_args()
    if args["world_size"] == 1 or args["cpu"]:
        train(0, args)
    else:
        mp.spawn(train, nprocs=args["gpus_per_node"], args=(args,), join=True)
        # start_processes(train, (args,), args["gpus_per_node"], True, False, start_method='spawn')






<|MERGE_RESOLUTION|>--- conflicted
+++ resolved
@@ -1079,23 +1079,14 @@
             print(dpr["test"].features, "\n", wsc["test"].features)
             print("#" * 80)
         
-<<<<<<< HEAD
         # dpr = DatasetDict({split: concatenate_datasets([dpr[split], wsc[split].map(lambda x: dict(idx=x["idx"] + len(dpr[split])), load_from_cache_file=caching)]) for split in ["train", "validation", "test"]})
         dpr = DatasetDict(
             {split: concatenate_datasets([dpr[split], dpr1[split]]) for split
              in ["train", "validation", "test"]})
-=======
-        dpr = DatasetDict({split: concatenate_datasets([dpr[split], wsc[split].map(lambda x: dict(idx=x["idx"] + len(dpr[split])), load_from_cache_file=caching)]) for split in ["train", "validation", "test"]})
->>>>>>> 5c25b97c
         del dpr["test"]
         if enable_dpr:
-<<<<<<< HEAD
             classifier_data = self.prepare_classifier(model_dict, dpr, device, 1, "gap", rank, max_epochs=6)
             _ = self.train_classifier(classifier_data["model"], device, classifier_data, max_epochs=6)
-=======
-            classifier_data = self.prepare_classifier(model_dict, dpr, device, 1, "gap", rank, max_epochs=2)
-            _ = self.train_classifier(classifier_data["model"], device, classifier_data, max_epochs=2)
->>>>>>> 5c25b97c
             model_dict["model"] = classifier_data["model"]
 
             classifier_data = self.prepare_classifier(model_dict, wsc, device, 1, dataset_key, rank, max_epochs=1)
